package iniflags

import (
	"bufio"
	"flag"
	"fmt"
	"io"
	"log"
	"os"
	"path"
	"strings"
)

type Arg struct {
	Key     string
	Value   string
	LineNum int
}

var (
	config    = flag.String("config", "", "Path to ini config for using in go flags. May be relative to the current executable path")
	dumpflags = flag.Bool("dumpflags", false, "Dumps values for all flags defined in the app into stdout in ini-compatible syntax and terminates the app")

	importStack []string
)

func Parse() {
	flag.Parse()
	parseConfigFlags()
	if *dumpflags {
		dumpFlags()
		os.Exit(0)
	}
<<<<<<< HEAD
	configPath := *config
	if !strings.HasPrefix(configPath, "./"){
		configPath = combinePath(os.Args[0], *config)
	}
=======
}

func parseConfigFlags() {
	configPath := combinePath(os.Args[0], *config)
>>>>>>> 256545dc
	if configPath == "" {
		return
	}
	parsedArgs := getArgsFromConfig(configPath)
	allFlags, missingFlags := getFlags()
	for _, arg := range parsedArgs {
		if _, found := allFlags[arg.Key]; !found {
			log.Fatalf("Unknown flag name=[%s] found at line [%d] of file [%s]", arg.Key, arg.LineNum, configPath)
		}
		if _, found := missingFlags[arg.Key]; found {
			flag.Set(arg.Key, arg.Value)
		}
	}
}

func checkImportRecursion(configPath string) {
	for _, path := range importStack {
		if path == configPath {
			log.Fatalf("Import recursion found for [%s]: %v", configPath, importStack)
		}
	}
}

func getArgsFromConfig(configPath string) []Arg {
	checkImportRecursion(configPath)
	importStack = append(importStack, configPath)

	file, err := os.Open(configPath)
	if err != nil {
		log.Fatalf("Cannot open config file at [%s]: [%s]\n", configPath, err)
	}
	defer file.Close()
	r := bufio.NewReader(file)

	var args []Arg
	var lineNum int
	for {
		lineNum++
		line, err := r.ReadString('\n')
		if err != nil && line == "" {
			if err == io.EOF {
				break
			}
			log.Fatalf("Error when reading file [%s] at line %d: [%s]\n", configPath, lineNum, err)
		}
		line = strings.TrimSpace(line)
		if strings.HasPrefix(line, "#import ") {
			importPath := unquoteValue(line[7:], lineNum, configPath)
			importPath = combinePath(configPath, importPath)
			args = append(args, getArgsFromConfig(importPath)...)
			continue
		}
		if line == "" || line[0] == ';' || line[0] == '#' || line[0] == '[' {
			continue
		}
		parts := strings.SplitN(line, "=", 2)
		if len(parts) != 2 {
			log.Fatalf("Cannot split [%s] at line %d into key and value in config file [%s]", line, lineNum, configPath)
		}
		key := strings.TrimSpace(parts[0])
		value := unquoteValue(parts[1], lineNum, configPath)
		args = append(args, Arg{Key: key, Value: value, LineNum: lineNum})
	}

	importStack = importStack[:len(importStack)-1]
	return args
}

func combinePath(basePath, relPath string) string {
	if relPath == "" || relPath[0] == '/' {
		return relPath
	}
	return path.Join(path.Dir(basePath), relPath)
}

func getFlags() (allFlags, missingFlags map[string]bool) {
	setFlags := make(map[string]bool)
	flag.Visit(func(f *flag.Flag) {
		setFlags[f.Name] = true
	})

	allFlags = make(map[string]bool)
	missingFlags = make(map[string]bool)
	flag.VisitAll(func(f *flag.Flag) {
		allFlags[f.Name] = true
		if _, ok := setFlags[f.Name]; !ok {
			missingFlags[f.Name] = true
		}
	})
	return
}

func dumpFlags() {
	flag.VisitAll(func(f *flag.Flag) {
		if f.Name != "config" && f.Name != "dumpflags" {
			fmt.Printf("%s = %s  # %s\n", f.Name, quoteValue(f.Value.String()), escapeUsage(f.Usage))
		}
	})
}

func escapeUsage(s string) string {
	return strings.Replace(s, "\n", "\n    # ", -1)
}

func quoteValue(v string) string {
	if !strings.ContainsAny(v, "\n#;") && strings.TrimSpace(v) == v {
		return v
	}
	v = strings.Replace(v, "\\", "\\\\", -1)
	v = strings.Replace(v, "\n", "\\n", -1)
	v = strings.Replace(v, "\"", "\\\"", -1)
	return fmt.Sprintf("\"%s\"", v)
}

func unquoteValue(v string, lineNum int, configPath string) string {
	v = strings.TrimSpace(v)
	if v[0] != '"' {
		return removeTrailingComments(v)
	}
	n := strings.LastIndex(v, "\"")
	if n == -1 {
		log.Fatalf("Unclosed string found [%s] at line %d in config file [%s]", v, lineNum, configPath)
	}
	v = v[1:n]
	v = strings.Replace(v, "\\\"", "\"", -1)
	v = strings.Replace(v, "\\n", "\n", -1)
	return strings.Replace(v, "\\\\", "\\", -1)
}

func removeTrailingComments(v string) string {
	v = strings.Split(v, "#")[0]
	v = strings.Split(v, ";")[0]
	return strings.TrimSpace(v)
}<|MERGE_RESOLUTION|>--- conflicted
+++ resolved
@@ -31,17 +31,13 @@
 		dumpFlags()
 		os.Exit(0)
 	}
-<<<<<<< HEAD
+}
+
+func parseConfigFlags() {
 	configPath := *config
 	if !strings.HasPrefix(configPath, "./"){
 		configPath = combinePath(os.Args[0], *config)
 	}
-=======
-}
-
-func parseConfigFlags() {
-	configPath := combinePath(os.Args[0], *config)
->>>>>>> 256545dc
 	if configPath == "" {
 		return
 	}
